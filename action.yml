name: Test Reporter
description: |
  Shows test results in GitHub UI: .NET (xUnit, NUnit, MSTest), Dart, Flutter, Java (JUnit), JavaScript (JEST, Mocha)
author: Michal Dorner <dorner.michal@gmail.com>
inputs:
  artifact:
    description: Name or regex of artifact containing test results
    required: false
  name:
    description: Name of the check run
    required: true
  path:
    description: |
      Comma-separated list of paths to test results
      Supports wildcards via [fast-glob](https://github.com/mrmlnc/fast-glob)
      All matched result files must be of same format
    required: true
  path-replace-backslashes:
    description: |
      The fast-glob library that is internally used interprets backslashes as escape characters.
      If enabled, all backslashes in provided path will be replaced by forward slashes and act as directory separators.
      It might be useful when path input variable is composed dynamically from existing directory paths on Windows.
    default: 'false'
    required: false
  reporter:
    description: |
      Format of test results. Supported options:
        - dart-json
        - dotnet-trx
        - flutter-json
        - java-junit
        - jest-junit
        - mocha-json
        - swift-xunit
    required: true
  list-suites:
    description: |
      Limits which test suites are listed. Supported options:
        - all
        - only-failed
<<<<<<< HEAD
        - none
    required: true
=======
    required: false
>>>>>>> eaa763f6
    default: 'all'
  list-tests:
    description: |
      Limits which test cases are listed. Supported options:
        - all
        - only-failed
        - none
    required: false
    default: 'all'
  max-annotations:
    description: |
      Limits number of created annotations with error message and stack trace captured during test execution.
      Must be less or equal to 50.
    required: false
    default: '10'
  fail-on-error:
    description: Set this action as failed if test report contain any failed test
    required: false
    default: 'true'
  fail-on-empty:
    description: Set this action as failed if no test results were found
    required: true
    default: 'true'
  working-directory:
    description: Relative path under $GITHUB_WORKSPACE where the repository was checked out
    required: false
  only-summary:
    description: |
      Allows you to generate only the summary.
      If enabled, the report will contain a table listing each test results file and the number of passed, failed, and skipped tests.
      Detailed listing of test suites and test cases will be skipped.
    default: 'false'
    required: false
  use-actions-summary:
    description: |
      Allows you to generate reports for Actions Summary
      https://github.com/orgs/github/teams/engineering/discussions/871
    default: 'true'
    required: false
  badge-title:
    description: Customize badge title
    required: false
    default: 'tests'
  token:
    description: GitHub Access Token
    required: false
    default: ${{ github.token }}
outputs:
  conclusion:
    description: |
      Final conclusion of the created check run:
        - 'success' if no failed tests was found
        - 'failure' if any failed test was found
  passed:
    description: Count of passed tests
  failed:
    description: Count of failed tests
  skipped:
    description: Count of skipped tests
  time:
    description: Test execution time [ms]
  url:
    description: Check run URL
  url_html:
    description: Check run URL HTML
runs:
  using: 'node20'
  main: 'dist/index.js'
branding:
  color: blue
  icon: file-text<|MERGE_RESOLUTION|>--- conflicted
+++ resolved
@@ -38,12 +38,8 @@
       Limits which test suites are listed. Supported options:
         - all
         - only-failed
-<<<<<<< HEAD
         - none
-    required: true
-=======
     required: false
->>>>>>> eaa763f6
     default: 'all'
   list-tests:
     description: |
